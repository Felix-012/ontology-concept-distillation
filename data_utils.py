--- conflicted
+++ resolved
@@ -3,13 +3,10 @@
 
 import pandas as pd
 
-<<<<<<< HEAD
-def initialize_data(
-=======
 # Global array defining all classes in order
 CLASSES = [
     'No Finding',
-    'Atelectasis', 
+    'Atelectasis',
     'Cardiomegaly',
     'Consolidation',
     'Edema',
@@ -18,13 +15,12 @@
     'Pneumothorax',
     'Enlarged Cardiomediastinum',
     'Fracture',
-    'Lung Lesion', 
+    'Lung Lesion',
     'Lung Opacity',
 ]
 
 
 def initialize_data(csv_path: Union[str, os.PathLike],
->>>>>>> 47f211c3
                     image_base_path: Union[str, os.PathLike],
                     report_column:  Union[str, int],
                     id_column: Union[str, int],
@@ -59,41 +55,7 @@
 
     return dataset
 
-def map_to_label_vector(findings: str, num_classes: int = None) -> list:
-    """
-    Maps a string of findings to a binary label vector.
-    Uses only the first num_classes classes from CLASSES list.
-    
-    Args:
-        findings (str): Comma-separated string of findings
-        num_classes (int, optional): Number of classes to use. If None, uses all classes.
-    
-    Returns:
-        list: Binary vector where 1 indicates presence of finding
-    """
-    # Use all classes if num_classes not specified
-    if num_classes is None:
-        num_classes = len(CLASSES)
-    
-    # Initialize zero vector
-    label_vector = [0] * num_classes
-    
-    # Split findings string and clean each finding
-    if pd.isna(findings):
-        # Handle NaN/empty case
-        label_vector[0] = 1  # Set No Finding to 1
-        return label_vector
-        
-    finding_list = [f.strip() for f in findings.split('|')]
-    
-    # Map findings to vector
-    for finding in finding_list:
-        if finding in CLASSES[:num_classes]:
-            label_vector[CLASSES.index(finding)] = 1
-            
-    return label_vector
 
-<<<<<<< HEAD
 def batch(iterable, n=1):
     l = len(iterable)
     for ndx in range(0, l, n):
@@ -101,25 +63,58 @@
 
 
 
-=======
+
+def map_to_label_vector(findings: str, num_classes: int = None) -> list:
+    """
+    Maps a string of findings to a binary label vector.
+    Uses only the first num_classes classes from CLASSES list.
+
+    Args:
+        findings (str): Comma-separated string of findings
+        num_classes (int, optional): Number of classes to use. If None, uses all classes.
+
+    Returns:
+        list: Binary vector where 1 indicates presence of finding
+    """
+    # Use all classes if num_classes not specified
+    if num_classes is None:
+        num_classes = len(CLASSES)
+
+    # Initialize zero vector
+    label_vector = [0] * num_classes
+
+    # Split findings string and clean each finding
+    if pd.isna(findings):
+        # Handle NaN/empty case
+        label_vector[0] = 1  # Set No Finding to 1
+        return label_vector
+
+    finding_list = [f.strip() for f in findings.split('|')]
+
+    # Map findings to vector
+    for finding in finding_list:
+        if finding in CLASSES[:num_classes]:
+            label_vector[CLASSES.index(finding)] = 1
+
+    return label_vector
+
 def label_vector_to_findings(label_vector: list) -> str:
     """
     Maps a binary label vector back to a comma-separated string of findings.
     First 8 positions are the main classes, remaining positions are additional findings.
-    
+
     Args:
         label_vector (list): Binary vector where 1 indicates presence of finding
-        
+
     Returns:
         str: Comma-separated string of findings
     """
     # Get findings where label is 1
     findings = [CLASSES[i] for i, label in enumerate(label_vector) if label == 1]
-    
+
     # Handle empty case
     if not findings:
         return 'No Finding'
-        
+
     # Join findings with commas
-    return ', '.join(findings)
->>>>>>> 47f211c3
+    return ', '.join(findings)